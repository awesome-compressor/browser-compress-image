<script setup lang="ts">
import {
  CloseBold,
  Download,
  FolderOpened,
  Loading,
  Picture,
  Upload,
} from '@element-plus/icons-vue'
import GitForkVue from '@simon_he/git-fork-vue'
import { ElMessage } from 'element-plus'
import { download } from 'lazy-js-utils'
import { h } from 'vue'
import { compress } from '../../src'
import 'img-comparison-slider/dist/styles.css'

// 导入 img-comparison-slider
import('img-comparison-slider')

// 单个图片的状态接口
interface ImageItem {
  id: string
  file: File
  originalUrl: string
  compressedUrl?: string
  originalSize: number
  compressedSize?: number
  compressionRatio?: number
  isCompressing: boolean
  compressionError?: string
  quality: number // 每张图片独立的质量设置
}

// 响应式状态
const loading = ref(false)
const downloading = ref(false)
const fileRef = ref()
const isDragOver = ref(false)
const currentImageIndex = ref(0)
const isCompressingAll = ref(false)

// 图片列表状态
const imageItems = ref<ImageItem[]>([])
const supportType = ['image/png', 'image/jpg', 'image/jpeg', 'image/gif']

// 计算属性
const hasImages = computed(() => imageItems.value.length > 0)
const currentImage = computed(() => imageItems.value[currentImageIndex.value])
const totalOriginalSize = computed(() =>
  imageItems.value.reduce((sum, item) => sum + item.originalSize, 0),
)
const totalCompressedSize = computed(() =>
  imageItems.value.reduce((sum, item) => sum + (item.compressedSize || 0), 0),
)
const totalCompressionRatio = computed(() => {
  if (totalOriginalSize.value === 0) return 0
  return (
    ((totalOriginalSize.value - totalCompressedSize.value) /
      totalOriginalSize.value) *
    100
  )
})
const compressedCount = computed(
  () =>
    imageItems.value.filter(
      (item) => item.compressedUrl && !item.compressionError,
    ).length,
)
const allCompressed = computed(
  () =>
    imageItems.value.length > 0 &&
    compressedCount.value === imageItems.value.length,
)

// 注册事件监听器
onMounted(() => {
  fileRef.value!.addEventListener('change', handleFileInputChange)

  // 添加全局拖拽事件监听
  document.addEventListener('dragover', handleDragOver)
  document.addEventListener('drop', handleDrop)
  document.addEventListener('dragenter', handleDragEnter)
  document.addEventListener('dragleave', handleDragLeave)
})

onUnmounted(() => {
  // 清理事件监听器
  document.removeEventListener('dragover', handleDragOver)
  document.removeEventListener('drop', handleDrop)
  document.removeEventListener('dragenter', handleDragEnter)
  document.removeEventListener('dragleave', handleDragLeave)

  // 清理对象URL
  imageItems.value.forEach((item) => {
    URL.revokeObjectURL(item.originalUrl)
    if (item.compressedUrl) {
      URL.revokeObjectURL(item.compressedUrl)
    }
  })
})

// 拖拽事件处理
function handleDragOver(e: DragEvent) {
  e.preventDefault()
}

function handleDragEnter(e: DragEvent) {
  e.preventDefault()
  if (e.dataTransfer?.items) {
    // 检查是否包含图片文件或文件夹
    const hasImageOrFolder = Array.from(e.dataTransfer.items).some(
      (item) =>
        (item.kind === 'file' && item.type.startsWith('image/')) ||
        (item.kind === 'file' && item.type === ''),
    )
    if (hasImageOrFolder) {
      isDragOver.value = true
    }
  }
}

function handleDragLeave(e: DragEvent) {
  e.preventDefault()
  // 只有当离开整个应用区域时才设置为false
  if (
    !e.relatedTarget ||
    !document.querySelector('.app-container')?.contains(e.relatedTarget as Node)
  ) {
    isDragOver.value = false
  }
}

async function handleDrop(e: DragEvent) {
  e.preventDefault()
  isDragOver.value = false

  loading.value = true

  try {
    let files: File[] = []

    console.log('=== Drop Event Debug ===')
    console.log('dataTransfer.items:', e.dataTransfer?.items)
    console.log('dataTransfer.files:', e.dataTransfer?.files)
    console.log('items length:', e.dataTransfer?.items?.length)
    console.log('files length:', e.dataTransfer?.files?.length)

    // 首先尝试使用 DataTransferItemList API（支持文件夹）
    const items = e.dataTransfer?.items
    if (items && items.length > 0) {
      console.log('使用 DataTransferItemList API')
      files = await extractFilesFromDataTransfer(items)
      console.log(
        'extractFilesFromDataTransfer 结果:',
        files.length,
        files.map((f) => f.name),
      )
    }

    // 如果上面的方法没有获取到文件，回退到传统的 files API
    if (files.length === 0 && e.dataTransfer?.files) {
      console.log('回退到传统 files API')
      files = Array.from(e.dataTransfer.files)
      console.log(
        '传统 API 结果:',
        files.length,
        files.map((f) => f.name),
      )
    }

    if (files.length === 0) {
      console.warn('没有找到任何文件')
      ElMessage({
        message: 'No files found. Please try again.',
        type: 'warning',
      })
      return
    }

    const imageFiles = files.filter((file) => supportType.includes(file.type))
    console.log(
      '过滤后的图片文件:',
      imageFiles.length,
      imageFiles.map((f) => f.name),
    )

    if (imageFiles.length === 0) {
      ElMessage({
        message:
          'No valid image files found. Please drop PNG, JPG, JPEG, or GIF files.',
        type: 'warning',
      })
      return
    }

    await addNewImages(imageFiles)

    ElMessage({
      message: `Successfully loaded ${imageFiles.length} image(s)`,
      type: 'success',
    })
  } catch (error) {
    console.error('Error processing dropped files:', error)
    ElMessage({
      message: 'Error processing files. Please try again.',
      type: 'error',
    })
  } finally {
    loading.value = false
  }
}

// 从DataTransfer中提取所有文件（包括文件夹中的文件）
async function extractFilesFromDataTransfer(
  items: DataTransferItemList,
): Promise<File[]> {
  console.log('extractFilesFromDataTransfer 开始处理', items.length, '个 items')

  const promises: Promise<File[]>[] = []

  for (let i = 0; i < items.length; i++) {
    const item = items[i]
    console.log(`处理 Item ${i}:`, { kind: item.kind, type: item.type })

    if (item.kind === 'file') {
      const entry = item.webkitGetAsEntry()
      console.log(`Item ${i} webkitGetAsEntry:`, entry)

      if (entry) {
        console.log(`Item ${i} 使用 processEntry`)
        const itemFiles: File[] = []
        promises.push(
          processEntry(entry, itemFiles).then(() => {
            console.log(
              `Item ${i} processEntry 完成，文件数:`,
              itemFiles.length,
              itemFiles.map((f) => f.name),
            )
            return itemFiles
          }),
        )
      } else {
        // 回退到传统文件API - 当webkitGetAsEntry返回null时
        console.log(`Item ${i} 回退到 getAsFile`)
        const file = item.getAsFile()
        if (file) {
          console.log(`Item ${i} getAsFile 成功:`, file.name)
          promises.push(Promise.resolve([file]))
        } else {
          console.log(`Item ${i} getAsFile 失败`)
          promises.push(Promise.resolve([]))
        }
      }
    }
  }

  // 等待所有文件处理完成
  const allFileArrays = await Promise.all(promises)
  const files = allFileArrays.flat()

  console.log(
    'extractFilesFromDataTransfer 完成，总共',
    files.length,
    '个文件:',
    files.map((f) => f.name),
  )
  return files
}

// 递归处理文件和文件夹
async function processEntry(
  entry: FileSystemEntry,
  files: File[],
): Promise<void> {
  console.log(
    'processEntry 开始处理:',
    entry.name,
    entry.isFile,
    entry.isDirectory,
  )

  if (entry.isFile) {
    const fileEntry = entry as FileSystemFileEntry
    console.log('处理文件:', fileEntry.name)

    try {
      const file = await new Promise<File>((resolve, reject) => {
        fileEntry.file(resolve, reject)
      })
      console.log('成功获取文件:', file.name, file.size, file.type)
      files.push(file)
      console.log('当前文件数组长度:', files.length)
    } catch (error) {
      console.error('获取文件失败:', fileEntry.name, error)
    }
  } else if (entry.isDirectory) {
    console.log('处理目录:', entry.name)
    const dirEntry = entry as FileSystemDirectoryEntry
    const reader = dirEntry.createReader()
    const entries = await new Promise<FileSystemEntry[]>((resolve, reject) => {
      reader.readEntries(resolve, reject)
    })

    console.log('目录中的条目数:', entries.length)
    for (const childEntry of entries) {
      await processEntry(childEntry, files)
    }
  }

  console.log('processEntry 完成:', entry.name, '当前总文件数:', files.length)
}

// 文件输入框变化处理
async function handleFileInputChange() {
  const selectedFiles = Array.from(fileRef.value.files || []) as File[]
  if (selectedFiles.length > 0) {
    loading.value = true

    try {
      const imageFiles = selectedFiles.filter((file) =>
        supportType.includes(file.type),
      )
      await addNewImages(imageFiles)

      ElMessage({
        message: `Successfully loaded ${imageFiles.length} image(s)`,
        type: 'success',
      })
    } finally {
      loading.value = false
    }
  }
}

// 添加新图片到列表
async function addNewImages(files: File[]) {
  const newItems: ImageItem[] = files.map((file) => ({
    id: `${Date.now()}-${Math.random().toString(36).substr(2, 9)}`,
    file,
    originalUrl: URL.createObjectURL(file),
    originalSize: file.size,
    isCompressing: false,
    quality: 60, // 默认质量
  }))

  imageItems.value.push(...newItems)

  // 自动开始压缩所有新添加的图片
  await compressImages(newItems)
}

<<<<<<< HEAD
// 压缩单个图片
async function compressImage(item: ImageItem): Promise<void> {
  if (item.isCompressing) return
=======
// 格式化文件大小，自动切换 MB/KB 单位
function formatSize(size: number) {
  if (size >= 1024 * 1024) {
    return (size / 1024 / 1024).toFixed(2) + 'MB'
  } else if (size >= 1024) {
    return (size / 1024).toFixed(2) + 'KB'
  } else {
    return size + 'B'
  }
}

async function compressImage() {
  if (!file.value) return
  const type = file.value.type
  if (!supportType.includes(type)) {
    deleteHandler()
    return ElMessage({
      message: `${type}格式还不支持`,
      type: 'error',
    })
  }
>>>>>>> d0b4f496

  item.isCompressing = true
  item.compressionError = undefined

  try {
    const compressedBlob = await compress(item.file, {
      quality: item.quality / 100, // 使用图片自己的质量设置
      type: 'blob',
    })
<<<<<<< HEAD
=======
  }
  originSize.value = formatSize(file.value.size)
  compressSize.value = formatSize(compressFile.size)
  oldbase.value = URL.createObjectURL(file.value)
  oldSrcList.value = [oldbase.value]
  newbase.value = URL.createObjectURL(compressFile)
  newSrcList.value = [newbase.value]

  console.log('压缩完成:', {
    originSize: originSize.value,
    compressSize: compressSize.value,
    oldbase: oldbase.value,
    newbase: newbase.value,
  })
>>>>>>> d0b4f496

    if (!compressedBlob) {
      throw new Error('Compression failed - size too large')
    }

    if (item.compressedUrl) {
      URL.revokeObjectURL(item.compressedUrl)
    }

    item.compressedUrl = URL.createObjectURL(compressedBlob)
    item.compressedSize = compressedBlob.size
    item.compressionRatio =
      ((item.originalSize - compressedBlob.size) / item.originalSize) * 100

    // 为当前图片优化渲染性能
    nextTick(() => {
      optimizeImageRendering()
    })
  } catch (error) {
    console.error('Compression error:', error)
    item.compressionError =
      error instanceof Error ? error.message : 'Compression failed'
  } finally {
    item.isCompressing = false
  }
}

// 批量压缩图片
async function compressImages(items: ImageItem[] = imageItems.value) {
  isCompressingAll.value = true

  try {
    // 并发压缩，但限制并发数量避免性能问题
    const batchSize = 3
    for (let i = 0; i < items.length; i += batchSize) {
      const batch = items.slice(i, i + batchSize)
      await Promise.all(batch.map((item) => compressImage(item)))
    }
  } finally {
    isCompressingAll.value = false
  }
}

// 单张图片质量改变处理
async function handleImageQualityChange(item: ImageItem, newQuality: number) {
  item.quality = newQuality
  await compressImage(item)
}

// 优化图片渲染性能，减少滚动时的模糊
function optimizeImageRendering() {
  console.log('开始优化图片渲染')

  // 等待DOM更新
  setTimeout(() => {
    const images = document.querySelectorAll(
      '.comparison-image-fullscreen, img-comparison-slider img',
    )
    console.log('找到图片数量:', images.length)

    images.forEach((img, index) => {
      if (img instanceof HTMLImageElement) {
        console.log(`优化第${index + 1}张图片:`, img.src)
        // 强制硬件加速和高质量渲染
        img.style.transform = 'translateZ(0)'
        img.style.backfaceVisibility = 'hidden'
        img.style.imageRendering = 'crisp-edges'
        img.style.webkitBackfaceVisibility = 'hidden'
        // 立即设置正确的显示状态，防止暗到亮的闪烁
        img.style.opacity = '1'
        img.style.visibility = 'visible'
        img.style.transition = 'none'
        img.style.animation = 'none'
        img.style.filter = 'none'
        // 强制重绘以确保立即生效
        img.offsetHeight
      }
    })

    // 同时优化 img-comparison-slider 组件本身
    const sliders = document.querySelectorAll('img-comparison-slider')
    console.log('找到slider数量:', sliders.length)

    sliders.forEach((slider, index) => {
      if (slider instanceof HTMLElement) {
        console.log(`优化第${index + 1}个slider`)
        slider.style.opacity = '1'
        slider.style.visibility = 'visible'
        slider.style.transition = 'none'
        // 强制重绘
        slider.offsetHeight
      }
    })
  }, 100)
}

// 删除单个图片
function deleteImage(index: number) {
  const item = imageItems.value[index]
  URL.revokeObjectURL(item.originalUrl)
  if (item.compressedUrl) {
    URL.revokeObjectURL(item.compressedUrl)
  }

  imageItems.value.splice(index, 1)

  // 调整当前图片索引
  if (currentImageIndex.value >= imageItems.value.length) {
    currentImageIndex.value = Math.max(0, imageItems.value.length - 1)
  }
}

// 清空所有图片
function clearAllImages() {
  imageItems.value.forEach((item) => {
    URL.revokeObjectURL(item.originalUrl)
    if (item.compressedUrl) {
      URL.revokeObjectURL(item.compressedUrl)
    }
  })

  imageItems.value = []
  currentImageIndex.value = 0
}

// 上传图片
function uploadImages() {
  document.getElementById('file')?.click()
}

// 下载单个图片
async function downloadImage(item: ImageItem) {
  if (!item.compressedUrl) return

  try {
    const originalName = item.file.name
    const lastDotIndex = originalName.lastIndexOf('.')
    const nameWithoutExt =
      lastDotIndex > 0 ? originalName.substring(0, lastDotIndex) : originalName
    const extension =
      lastDotIndex > 0 ? originalName.substring(lastDotIndex) : ''
    const compressedFileName = `${nameWithoutExt}_compressed${extension}`

    download(item.compressedUrl, compressedFileName)

    ElMessage({
      message: `Downloaded: ${compressedFileName}`,
      type: 'success',
      duration: 2000,
    })
  } catch (error) {
    ElMessage({
      message: 'Download failed. Please try again.',
      type: 'error',
    })
  }
}

// 批量下载所有图片
async function downloadAllImages() {
  if (downloading.value) return

  const downloadableItems = imageItems.value.filter(
    (item) => item.compressedUrl && !item.compressionError,
  )
  if (downloadableItems.length === 0) {
    ElMessage({
      message: 'No compressed images to download',
      type: 'warning',
    })
    return
  }

  downloading.value = true

  try {
    // 添加延迟显示加载状态
    await new Promise((resolve) => setTimeout(resolve, 300))

    for (const item of downloadableItems) {
      await downloadImage(item)
      // 添加小延迟避免浏览器下载限制
      await new Promise((resolve) => setTimeout(resolve, 100))
    }

    ElMessage({
      message: h('div', { style: 'line-height: 1.5;' }, [
        h(
          'div',
          { style: 'color: #16a34a; font-weight: 500; margin-bottom: 4px;' },
          `Successfully downloaded ${downloadableItems.length} images!`,
        ),
        h(
          'div',
          {
            style:
              'color: #059669; font-size: 13px; font-family: monospace; background: rgba(5, 150, 105, 0.1); padding: 2px 6px; border-radius: 4px;',
          },
          `Total saved: ${totalCompressionRatio.value.toFixed(1)}%`,
        ),
      ]),
      type: 'success',
      duration: 4000,
    })
  } catch (error) {
    ElMessage({
      message: 'Batch download failed. Please try again.',
      type: 'error',
    })
  } finally {
    downloading.value = false
  }
}

// 格式化文件大小
function formatFileSize(bytes: number): string {
  if (bytes === 0) return '0 Bytes'
  const k = 1024
  const sizes = ['Bytes', 'KB', 'MB', 'GB']
  const i = Math.floor(Math.log(bytes) / Math.log(k))
  return `${Number.parseFloat((bytes / k ** i).toFixed(2))} ${sizes[i]}`
}

// 切换当前预览图片
function setCurrentImage(index: number) {
  currentImageIndex.value = index
}
</script>

<template>
  <div class="app-container" :class="{ 'drag-over': isDragOver }">
    <!-- 拖拽覆盖层 -->
    <div v-show="isDragOver" class="drag-overlay">
      <div class="drag-message">
        <el-icon class="drag-icon">
          <FolderOpened />
        </el-icon>
        <div class="drag-text">Drop images or folders here</div>
        <div class="drag-subtitle">
          Support multiple images and folder drag & drop
        </div>
      </div>
    </div>

    <!-- Loading Overlay -->
    <div v-show="loading || isCompressingAll" class="loading-overlay">
      <div class="loading-spinner">
        <el-icon class="is-loading" size="40px">
          <Loading />
        </el-icon>
        <div class="loading-text">
          {{ loading ? 'Loading images...' : 'Compressing images...' }}
        </div>
      </div>
    </div>

    <!-- Background Elements -->
    <div class="bg-decoration">
      <div class="bg-circle bg-circle-1" />
      <div class="bg-circle bg-circle-2" />
      <div class="bg-circle bg-circle-3" />
    </div>

    <GitForkVue
      link="https://github.com/Simon-He95/browser-compress-image"
      position="right"
      type="corners"
      content="Star on GitHub"
      color="#667eea"
    />

    <!-- Header -->
    <header class="header-section">
      <div class="title-container">
        <vivid-typing content="Browser Compress Image" class="main-title" />
        <p class="subtitle">
          Compress your images with ease, right in your browser • Support batch
          processing
        </p>
      </div>
    </header>

    <!-- Main Content -->
    <main class="main-content">
      <!-- 初始上传区域 - 仅在没有图片时显示 -->
      <section v-if="!hasImages" class="upload-zone">
        <button class="upload-btn-hero" @click="uploadImages">
          <el-icon class="upload-icon">
            <Picture />
          </el-icon>
          <span class="upload-text">Drop or Click to Upload Images</span>
          <span class="upload-hint">
            Support PNG, JPG, JPEG, GIF formats • Multiple files & folders
            supported
          </span>
        </button>
      </section>

      <!-- 简化的工具栏 - 仅在有图片时显示 -->
      <div v-if="hasImages" class="floating-toolbar">
        <div class="toolbar-section files-section">
          <div class="files-info">
            <div class="files-icon">📷</div>
            <span class="files-count">{{ imageItems.length }} image(s)</span>
            <span class="compressed-count"
              >({{ compressedCount }} compressed)</span
            >
          </div>

          <div class="action-buttons">
            <button
              class="action-btn add-btn"
              title="Add More Images"
              @click="uploadImages"
            >
              <div class="btn-icon">
                <el-icon>
                  <Upload />
                </el-icon>
              </div>
              <span class="btn-text">Add More</span>
            </button>
            <button
              class="action-btn delete-btn"
              title="Clear All Images"
              @click="clearAllImages"
            >
              <div class="btn-icon">
                <el-icon>
                  <CloseBold />
                </el-icon>
              </div>
              <span class="btn-text">Clear All</span>
            </button>
          </div>
        </div>

        <div v-if="totalCompressedSize > 0" class="toolbar-divider" />

        <div
          v-if="totalCompressedSize > 0"
          class="toolbar-section stats-section"
        >
          <div class="stats-info">
<<<<<<< HEAD
            <span class="size-label"
              >Total: {{ formatFileSize(totalOriginalSize) }} →
              {{ formatFileSize(totalCompressedSize) }}</span
            >
=======
            <div class="size-info">
              <span class="size-label">Size</span>
              <span class="stat-mini"
                >{{ originSize }}→ {{ compressSize }}</span
              >
            </div>
>>>>>>> d0b4f496
            <div class="savings-badge">
              <span class="saved-mini"
                >-{{ totalCompressionRatio.toFixed(1) }}%</span
              >
            </div>
          </div>
        </div>

        <div v-if="allCompressed" class="toolbar-divider" />

        <div v-if="allCompressed" class="toolbar-section download-section">
          <button
            class="download-btn-new"
            :class="[{ downloading }]"
            :disabled="downloading"
            title="Download All Compressed Images"
            @click="downloadAllImages"
          >
            <div class="download-btn-content">
              <div class="download-icon">
                <el-icon v-if="!downloading">
                  <Download />
                </el-icon>
                <el-icon v-else class="is-loading">
                  <Loading />
                </el-icon>
              </div>
              <span class="download-text">
                {{
                  downloading
                    ? 'Downloading...'
                    : `Download All (${compressedCount})`
                }}
              </span>
            </div>
          </button>
        </div>
      </div>

      <!-- 图片列表和预览区域 -->
      <section v-if="hasImages" class="images-section">
        <!-- 图片列表缩略图 -->
        <div class="images-grid">
          <div
            v-for="(item, index) in imageItems"
            :key="item.id"
            class="image-card"
            :class="{ active: index === currentImageIndex }"
            @click="setCurrentImage(index)"
          >
            <div class="image-preview">
              <img
                style="object-fit: contain"
                :src="item.originalUrl"
                :alt="item.file.name"
              />
              <div v-if="item.isCompressing" class="compressing-overlay">
                <el-icon class="is-loading">
                  <Loading />
                </el-icon>
              </div>
              <div v-if="item.compressionError" class="error-overlay">
                <span class="error-text">Error</span>
              </div>
            </div>
            <div class="image-info">
              <div class="image-name">
                {{ item.file.name }}
              </div>
              <div class="image-stats">
                <span class="original-size">{{
                  formatFileSize(item.originalSize)
                }}</span>
                <span v-if="item.compressedSize" class="compressed-size">
                  → {{ formatFileSize(item.compressedSize) }}
                </span>
                <span v-if="item.compressionRatio" class="ratio">
                  (-{{ item.compressionRatio.toFixed(1) }}%)
                </span>
              </div>
              <!-- 独立的质量控制 -->
              <div class="image-quality-control">
                <span class="quality-label-small"
                  >Quality: {{ item.quality }}%</span
                >
                <el-slider
                  v-model="item.quality"
                  :max="100"
                  :step="5"
                  class="image-quality-slider"
                  :show-tooltip="false"
                  size="small"
                  @change="(val) => handleImageQualityChange(item, val)"
                />
              </div>
            </div>
            <div class="image-actions">
              <button
                v-if="item.compressedUrl && !item.compressionError"
                class="action-btn-small download-single"
                title="Download this image"
                @click.stop="downloadImage(item)"
              >
                <el-icon>
                  <Download />
                </el-icon>
              </button>
              <button
                class="action-btn-small delete-single"
                title="Remove this image"
                @click.stop="deleteImage(index)"
              >
                <el-icon>
                  <CloseBold />
                </el-icon>
              </button>
            </div>
          </div>
        </div>

        <!-- 全屏图片对比预览 -->
        <div v-if="currentImage" class="fullscreen-comparison">
          <div class="comparison-container-fullscreen">
            <!-- 调试信息 -->
            <div
              v-if="!currentImage.originalUrl || !currentImage.compressedUrl"
              class="debug-info"
            >
              <p>调试信息:</p>
              <p>
                originalUrl:
                {{ currentImage.originalUrl ? '已加载' : '未加载' }}
              </p>
              <p>
                compressedUrl:
                {{ currentImage.compressedUrl ? '已加载' : '未加载' }}
              </p>
              <p>
                originalSize: {{ formatFileSize(currentImage.originalSize) }}
              </p>
              <p>
                compressedSize:
                {{
                  currentImage.compressedSize
                    ? formatFileSize(currentImage.compressedSize)
                    : '未压缩'
                }}
              </p>
              <p>isCompressing: {{ currentImage.isCompressing }}</p>
              <p>
                compressionError:
                {{ currentImage.compressionError || '无错误' }}
              </p>
            </div>

            <!-- 主要的图片对比组件 -->
            <img-comparison-slider
              v-if="currentImage.originalUrl && currentImage.compressedUrl"
              class="comparison-slider-fullscreen"
              value="50"
            >
              <!-- eslint-disable -->
              <img
                slot="first"
                :src="currentImage.originalUrl"
                alt="Original Image"
                class="comparison-image-fullscreen"
                loading="eager"
                decoding="sync"
                style="
                  opacity: 1;
                  visibility: visible;
                  transition: none;
                  animation: none;
                  filter: none;
                "
                @load="console.log('原图加载完成')"
                @error="console.error('原图加载失败')"
              />
              <img
                slot="second"
                :src="currentImage.compressedUrl"
                alt="Compressed Image"
                class="comparison-image-fullscreen"
                loading="eager"
                decoding="sync"
                style="
                  opacity: 1;
                  visibility: visible;
                  transition: none;
                  animation: none;
                  filter: none;
                "
                @load="console.log('压缩图加载完成')"
                @error="console.error('压缩图加载失败')"
              />
              <!-- eslint-enable -->
            </img-comparison-slider>

            <!-- 仅显示原图（压缩中或出错时） -->
            <div
              v-else-if="currentImage.originalUrl"
              class="single-image-preview"
            >
              <img
                :src="currentImage.originalUrl"
                :alt="currentImage.file.name"
                class="single-image"
              />
              <div v-if="currentImage.isCompressing" class="preview-overlay">
                <el-icon class="is-loading" size="30px">
                  <Loading />
                </el-icon>
                <div class="overlay-text">Compressing...</div>
              </div>
              <div
                v-if="currentImage.compressionError"
                class="preview-overlay error"
              >
                <div class="overlay-text">Compression Error</div>
                <div class="overlay-subtext">
                  {{ currentImage.compressionError }}
                </div>
              </div>
            </div>

            <!-- 图片信息覆盖层 -->
            <div class="image-overlay-info">
              <div class="image-title">
                {{ currentImage.file.name }}
              </div>
              <div class="image-details">
                <span
                  >{{ currentImageIndex + 1 }} / {{ imageItems.length }}</span
                >
                <span>Quality: {{ currentImage.quality }}%</span>
                <span>{{ formatFileSize(currentImage.originalSize) }}</span>
                <span v-if="currentImage.compressedSize">
                  → {{ formatFileSize(currentImage.compressedSize) }}
                </span>
                <span v-if="currentImage.compressionRatio" class="savings">
                  (-{{ currentImage.compressionRatio.toFixed(1) }}%)
                </span>
              </div>
            </div>
          </div>
        </div>
      </section>
    </main>

    <input
      id="file"
      ref="fileRef"
      type="file"
      accept="image/*"
      multiple
      hidden
    />
  </div>
</template>

<style scoped>
.app-container {
  min-height: 100vh;
  background: linear-gradient(135deg, #667eea 0%, #764ba2 100%);
  font-family:
    -apple-system, BlinkMacSystemFont, 'Segoe UI', Roboto, sans-serif;
  position: relative;
  overflow-x: hidden;
  overflow-y: auto;
  /* 优化滚动性能 */
  -webkit-overflow-scrolling: touch;
  /* 减少重绘 */
  transform: translateZ(0);
  will-change: scroll-position;
  transition: all 0.3s ease;
}

.app-container.drag-over {
  background: linear-gradient(135deg, #667eea 20%, #764ba2 80%);
}

/* 拖拽覆盖层 */
.drag-overlay {
  position: fixed;
  top: 0;
  left: 0;
  right: 0;
  bottom: 0;
  background: rgba(102, 126, 234, 0.9);
  backdrop-filter: blur(10px);
  display: flex;
  justify-content: center;
  align-items: center;
  z-index: 2000;
  animation: fadeIn 0.2s ease;
}

.drag-message {
  text-align: center;
  color: white;
  padding: 40px;
  border: 3px dashed rgba(255, 255, 255, 0.8);
  border-radius: 20px;
  background: rgba(255, 255, 255, 0.1);
  backdrop-filter: blur(20px);
  display: flex;
  flex-direction: column;
  align-items: center;
  gap: 16px;
  max-width: 480px;
  margin: 0 auto;
}

.drag-icon {
  font-size: 64px;
  opacity: 0.9;
  display: block;
}

.drag-text {
  font-size: 24px;
  font-weight: 600;
  margin: 0;
  white-space: nowrap;
}

.drag-subtitle {
  font-size: 14px;
  opacity: 0.7;
  font-weight: 400;
  line-height: 1.6;
  margin: 0;
  text-align: center;
  max-width: 320px;
}

@keyframes fadeIn {
  from {
    opacity: 0;
  }

  to {
    opacity: 1;
  }
}

/* Background Decoration */
.bg-decoration {
  position: fixed;
  top: 0;
  left: 0;
  width: 100%;
  height: 100%;
  pointer-events: none;
  z-index: 0;
}

.bg-circle {
  position: absolute;
  border-radius: 50%;
  background: linear-gradient(
    45deg,
    rgba(255, 255, 255, 0.1),
    rgba(255, 255, 255, 0.05)
  );
  animation: float 6s ease-in-out infinite;
}

.bg-circle-1 {
  width: 300px;
  height: 300px;
  top: 10%;
  left: -5%;
  animation-delay: 0s;
}

.bg-circle-2 {
  width: 200px;
  height: 200px;
  top: 60%;
  right: -5%;
  animation-delay: 2s;
}

.bg-circle-3 {
  width: 150px;
  height: 150px;
  top: 80%;
  left: 20%;
  animation-delay: 4s;
}

@keyframes float {
  0%,
  100% {
    transform: translateY(0px) rotate(0deg);
  }

  33% {
    transform: translateY(-20px) rotate(120deg);
  }

  66% {
    transform: translateY(10px) rotate(240deg);
  }
}

/* Loading Overlay */
.loading-overlay {
  position: fixed;
  top: 0;
  left: 0;
  right: 0;
  bottom: 0;
  background: linear-gradient(
    135deg,
    rgba(102, 126, 234, 0.95),
    rgba(118, 75, 162, 0.95)
  );
  backdrop-filter: blur(10px);
  display: flex;
  justify-content: center;
  align-items: center;
  z-index: 1000;
}

.loading-spinner {
  text-align: center;
  color: white;
}

.loading-text {
  margin-top: 16px;
  font-size: 18px;
  font-weight: 500;
}

/* Header */
.header-section {
  position: relative;
  z-index: 1;
  text-align: center;
  padding: 60px 20px 40px;
}

.title-container {
  width: 100%;
  margin: 0 auto;
}

.main-title {
  font-size: 3.5rem;
  font-weight: 800;
  background: linear-gradient(45deg, #fff, #e0e7ff);
  -webkit-background-clip: text;
  -webkit-text-fill-color: transparent;
  background-clip: text;
  margin-bottom: 16px;
  text-shadow: 0 4px 20px rgba(0, 0, 0, 0.3);
}

.subtitle {
  color: rgba(255, 255, 255, 0.9);
  font-size: 1.2rem;
  font-weight: 300;
  margin: 0;
}

/* Main Content */
.main-content {
  position: relative;
  z-index: 1;
  display: flex;
  flex-direction: column;
  max-width: 100vw;
  margin: 0;
  padding: 0;
}

/* 英雄上传区域 */
.upload-zone {
  flex: 1;
  display: flex;
  align-items: center;
  justify-content: center;
  padding: 20px;
}

.upload-btn-hero {
  background: rgba(255, 255, 255, 0.1);
  backdrop-filter: blur(20px);
  border: 2px dashed rgba(255, 255, 255, 0.3);
  border-radius: 24px;
  padding: 60px 40px;
  color: white;
  font-size: 18px;
  font-weight: 600;
  cursor: pointer;
  display: flex;
  flex-direction: column;
  align-items: center;
  gap: 16px;
  transition: all 0.3s ease;
  min-width: 400px;
  text-align: center;
}

.upload-btn-hero:hover {
  background: rgba(255, 255, 255, 0.15);
  border-color: rgba(255, 255, 255, 0.5);
  transform: translateY(-4px);
}

.upload-icon {
  font-size: 48px;
  opacity: 0.8;
}

.upload-text {
  font-size: 20px;
  font-weight: 700;
}

.upload-hint {
  font-size: 14px;
  opacity: 0.7;
  font-weight: 400;
  line-height: 1.4;
}

/* 悬浮工具栏 */
.floating-toolbar {
  margin: auto;
  background: rgba(255, 255, 255, 0.95);
  backdrop-filter: blur(20px);
  border-radius: 16px;
  padding: 12px 16px;
  border: 1px solid rgba(255, 255, 255, 0.3);
  box-shadow:
    0 8px 32px rgba(0, 0, 0, 0.12),
    0 2px 8px rgba(0, 0, 0, 0.08);
  display: flex;
  align-items: center;
  gap: 12px;
  max-width: 90vw;
  overflow: hidden;
}

.toolbar-section {
  display: flex;
  align-items: center;
  gap: 8px;
  white-space: nowrap;
}

.toolbar-divider {
  width: 1px;
  height: 32px;
  background: linear-gradient(
    to bottom,
    transparent,
    rgba(0, 0, 0, 0.1),
    transparent
  );
  margin: 0 6px;
}

/* 图片列表和预览区域 */
.images-section {
  flex: 1;
  display: flex;
  flex-direction: column;
  padding: 20px;
  gap: 20px;
  min-height: calc(100vh - 160px);
  overflow: visible;
}

/* 文件信息区域 */
.files-section {
  flex-direction: row;
  align-items: center;
  justify-content: space-between;
  gap: 12px;
  min-width: 200px;
}

.files-info {
  display: flex;
  align-items: center;
  gap: 8px;
}

.files-icon {
  font-size: 16px;
  opacity: 0.8;
}

.files-count {
  font-size: 12px;
  color: #374151;
  font-weight: 500;
}

.compressed-count {
  font-size: 12px;
  color: #6b7280;
  font-weight: 400;
}

.action-buttons {
  display: flex;
  gap: 6px;
}

.action-btn {
  background: linear-gradient(135deg, #f8fafc 0%, #f1f5f9 100%);
  border: 1px solid rgba(0, 0, 0, 0.08);
  border-radius: 10px;
  padding: 6px 10px;
  cursor: pointer;
  transition: all 0.25s cubic-bezier(0.4, 0, 0.2, 1);
  display: flex;
  align-items: center;
  gap: 4px;
  position: relative;
  overflow: hidden;
  box-shadow: 0 1px 3px rgba(0, 0, 0, 0.1);
}

.action-btn::before {
  content: '';
  position: absolute;
  top: 0;
  left: -100%;
  width: 100%;
  height: 100%;
  background: linear-gradient(
    90deg,
    transparent,
    rgba(255, 255, 255, 0.4),
    transparent
  );
  transition: left 0.5s;
}

.action-btn:hover::before {
  left: 100%;
}

.btn-icon {
  display: flex;
  align-items: center;
  justify-content: center;
  font-size: 14px;
  color: #374151;
  transition: transform 0.2s ease;
}

.btn-text {
  font-size: 11px;
  font-weight: 600;
  color: #374151;
}

.add-btn {
  border-color: rgba(59, 130, 246, 0.2);
}

.add-btn:hover {
  background: linear-gradient(135deg, #dbeafe 0%, #bfdbfe 100%);
  border-color: rgba(59, 130, 246, 0.3);
  transform: translateY(-1px);
  box-shadow: 0 4px 12px rgba(59, 130, 246, 0.15);
}

.add-btn:hover .btn-icon {
  transform: scale(1.1);
  color: #2563eb;
}

.add-btn:hover .btn-text {
  color: #2563eb;
}

.delete-btn {
  border-color: rgba(239, 68, 68, 0.2);
}

.delete-btn:hover {
  background: linear-gradient(135deg, #fee2e2 0%, #fecaca 100%);
  border-color: rgba(239, 68, 68, 0.3);
  transform: translateY(-1px);
  box-shadow: 0 4px 12px rgba(239, 68, 68, 0.15);
}

.delete-btn:hover .btn-icon {
  transform: scale(1.1);
  color: #dc2626;
}

.delete-btn:hover .btn-text {
  color: #dc2626;
}

.action-btn:active {
  transform: translateY(0px) scale(0.98);
  box-shadow: 0 1px 3px rgba(0, 0, 0, 0.2);
}

/* 质量控制区域 */
.quality-section {
  flex-direction: column;
  align-items: flex-start;
  gap: 8px;
  min-width: 100px;
}

.quality-control {
  display: flex;
  align-items: center;
  gap: 8px;
}

.quality-label {
  font-size: 11px;
  color: #6b7280;
  font-weight: 500;
  text-transform: uppercase;
  letter-spacing: 0.5px;
}

.quality-value {
  font-size: 14px;
  color: #374151;
  font-weight: 700;
  background: linear-gradient(135deg, #4f46e5, #7c3aed);
  -webkit-background-clip: text;
  -webkit-text-fill-color: transparent;
  background-clip: text;
}

.quality-slider-wrapper {
  width: 90px;
}

.mini-slider {
  --el-slider-height: 5px;
  --el-slider-button-size: 14px;
  --el-slider-main-bg-color: linear-gradient(135deg, #4f46e5, #7c3aed);
  --el-slider-runway-bg-color: rgba(0, 0, 0, 0.1);
}

/* 统计信息区域 */
.stats-section {
  flex-direction: row;
  align-items: center;
  gap: 8px;
}

.stats-info {
  display: flex;
  align-items: center;
  gap: 8px;
}

.size-label {
  font-size: 11px;
  color: #374151;
  font-weight: 500;
  font-family: 'SF Mono', Monaco, 'Consolas', monospace;
}

.savings-badge {
  align-self: flex-start;
}

.saved-mini {
  font-size: 11px;
  color: #16a34a;
  font-weight: 700;
  background: linear-gradient(
    135deg,
    rgba(34, 197, 94, 0.1),
    rgba(34, 197, 94, 0.2)
  );
  padding: 4px 8px;
  border-radius: 12px;
  border: 1px solid rgba(34, 197, 94, 0.2);
  font-family: 'SF Mono', Monaco, 'Consolas', monospace;
  box-shadow: 0 2px 4px rgba(34, 197, 94, 0.1);
}

/* 下载按钮区域 */
.download-section {
  justify-content: center;
}

.download-btn-new {
  background: linear-gradient(135deg, #10b981 0%, #059669 100%);
  border: none;
  border-radius: 12px;
  padding: 10px 16px;
  cursor: pointer;
  transition: all 0.3s cubic-bezier(0.4, 0, 0.2, 1);
  color: white;
  position: relative;
  overflow: hidden;
  box-shadow: 0 4px 14px rgba(16, 185, 129, 0.25);
}

.download-btn-new::before {
  content: '';
  position: absolute;
  top: 0;
  left: -100%;
  width: 100%;
  height: 100%;
  background: linear-gradient(
    90deg,
    transparent,
    rgba(255, 255, 255, 0.2),
    transparent
  );
  transition: left 0.6s;
}

.download-btn-new:hover::before {
  left: 100%;
}

.download-btn-new:hover {
  transform: translateY(-2px);
  box-shadow: 0 8px 25px rgba(16, 185, 129, 0.35);
  background: linear-gradient(135deg, #059669 0%, #047857 100%);
}

.download-btn-new:active {
  transform: translateY(0px) scale(0.98);
}

.download-btn-new.downloading {
  background: linear-gradient(135deg, #6b7280 0%, #4b5563 100%);
  cursor: not-allowed;
  transform: none;
  box-shadow: 0 2px 8px rgba(107, 114, 128, 0.2);
}

.download-btn-new.downloading:hover {
  transform: none;
  box-shadow: 0 2px 8px rgba(107, 114, 128, 0.2);
}

.download-btn-content {
  display: flex;
  align-items: center;
  gap: 6px;
}

.download-icon {
  display: flex;
  align-items: center;
  justify-content: center;
  font-size: 16px;
}

.download-text {
  font-size: 13px;
  font-weight: 600;
}

/* 全屏图片对比区域 */
.fullscreen-comparison {
  flex: 1;
  min-height: 500px;
  padding: 20px;
  display: flex;
  align-items: center;
  justify-content: center;
  overflow: visible;
}

.comparison-container-fullscreen {
  width: 100%;
  max-width: 95vw;
  min-height: 450px;
  height: 450px;
  border-radius: 16px;
  overflow: hidden;
  box-shadow: 0 20px 60px rgba(0, 0, 0, 0.2);
  background: rgba(255, 255, 255, 0.05);
  backdrop-filter: blur(10px);
  border: 1px solid rgba(255, 255, 255, 0.1);
  position: relative;
}

.comparison-slider-fullscreen {
  width: 100%;
  height: 100%;
  --divider-width: 3px;
  --divider-color: rgba(255, 255, 255, 0.8);
  --default-handle-width: 48px;
  --default-handle-color: rgba(255, 255, 255, 0.9);
}

.comparison-image-fullscreen {
  width: 100%;
  /* height: 100%; */
  max-height: calc(100vh - 440px);
  object-fit: contain;
  background: rgba(0, 0, 0, 0.05);
  /* 防闪烁优化 */
  opacity: 1 !important;
  visibility: visible !important;
  transition: none !important;
  animation: none !important;
  filter: none !important;
  /* 渲染优化 */
  transform: translateZ(0);
  backface-visibility: hidden;
  image-rendering: crisp-edges;
  -webkit-backface-visibility: hidden;
}

/* 响应式设计 */
@media (max-width: 768px) {
  .app-container {
    overflow-y: auto;
    overflow-x: hidden;
    min-height: 100vh;
    height: auto;
  }

  .drag-overlay {
    padding: 20px;
  }

  .drag-message {
    padding: 30px;
  }

  .drag-icon {
    font-size: 48px;
  }

  .drag-text {
    font-size: 18px;
  }

  .header-section {
    padding: 40px 20px 20px;
  }

  .title-container {
    max-width: 600px;
  }

  .main-title {
    font-size: 2.5rem;
  }

  .subtitle {
    font-size: 1rem;
  }

  .floating-toolbar {
    position: relative;
    top: auto;
    left: auto;
    transform: none;
    margin: 20px;
    border-radius: 16px;
    padding: 12px;
    flex-direction: column;
    align-items: stretch;
    gap: 12px;
    max-width: none;
  }

  .toolbar-section {
    justify-content: center;
  }

  .images-section {
    padding: 10px;
    min-height: calc(100vh - 120px);
    overflow: visible;
  }

  .images-grid {
    grid-template-columns: repeat(auto-fill, minmax(120px, 1fr));
    max-height: 180px;
  }

  .image-card {
    width: 100%;
  }

  .image-preview {
    height: 60px;
  }

  .floating-toolbar {
    position: relative;
    top: auto;
    left: auto;
    transform: none;
    margin: 20px;
    border-radius: 16px;
    padding: 12px;
    flex-direction: column;
    align-items: stretch;
    gap: 12px;
    max-width: none;
  }

  .toolbar-section {
    justify-content: center;
  }

  .files-section {
    align-items: center;
    flex-direction: column;
    justify-content: center;
    min-width: auto;
    gap: 8px;
  }

  .files-info {
    flex-direction: row;
    align-items: center;
    gap: 12px;
  }

  .action-buttons {
    flex-direction: row;
  }

  .stats-section {
    align-items: center;
    flex-direction: row;
    justify-content: center;
  }

  .toolbar-divider {
    width: 100%;
    height: 1px;
    background: linear-gradient(
      to right,
      transparent,
      rgba(0, 0, 0, 0.1),
      transparent
    );
    margin: 0;
  }

  .upload-btn-hero {
    min-width: auto;
    width: 100%;
    max-width: 350px;
  }

  .fullscreen-comparison {
    height: auto;
    min-height: 300px;
    margin-top: 20px;
    padding: 10px;
    overflow: visible;
  }

  .comparison-container-fullscreen {
    min-height: 250px;
    height: 300px;
    display: flex;
  }

  .fullscreen-comparison {
    height: auto;
    min-height: 400px;
    max-height: none;
    margin-top: 60px;
    padding: 10px;
    overflow: auto;
  }

  .comparison-container-fullscreen {
    max-height: 70vh;
    display: flex;
  }
}

@media (max-width: 480px) {
  .floating-toolbar {
    padding: 10px;
    gap: 10px;
  }

  .action-btn {
    padding: 8px 12px;
  }

  .btn-text {
    font-size: 12px;
  }

  .quality-slider-wrapper {
    width: 80px;
  }

  .download-btn-new {
    padding: 12px 16px;
  }

  .download-text {
    font-size: 14px;
  }
}

/* 全局防闪烁规则 */
img-comparison-slider,
img-comparison-slider *,
.comparison-image-fullscreen,
.comparison-slider-fullscreen {
  opacity: 1 !important;
  visibility: visible !important;
  transition: none !important;
  animation: none !important;
  filter: none !important;
  -webkit-filter: none !important;
}

/* 防止浏览器默认的图片加载动画 */
img-comparison-slider img {
  opacity: 1 !important;
  visibility: visible !important;
  transition: none !important;
  animation: none !important;
  filter: none !important;
  -webkit-filter: none !important;
  transform: translateZ(0) !important;
  will-change: auto !important;
}

/* 自定义全屏滑块样式 */
:deep(.comparison-slider-fullscreen .handle) {
  background: rgba(255, 255, 255, 0.9);
  border: 3px solid rgba(255, 255, 255, 0.8);
  box-shadow: 0 8px 25px rgba(0, 0, 0, 0.2);
  transition: all 0.3s ease;
}

:deep(.comparison-slider-fullscreen .handle:hover) {
  transform: scale(1.1);
  box-shadow: 0 12px 35px rgba(0, 0, 0, 0.3);
}

:deep(.comparison-slider-fullscreen .divider) {
  background: rgba(255, 255, 255, 0.8);
  box-shadow: 0 0 20px rgba(255, 255, 255, 0.3);
}

/* 图片网格 */
.images-grid {
  display: grid;
  grid-template-columns: repeat(auto-fill, minmax(150px, 1fr));
  gap: 12px;
  max-height: 280px;
  overflow-y: auto;
  padding: 10px;
  background: rgba(255, 255, 255, 0.05);
  backdrop-filter: blur(10px);
  border-radius: 12px;
  border: 1px solid rgba(255, 255, 255, 0.1);
  /* 自定义滚动条 */
  scrollbar-width: thin;
  scrollbar-color: rgba(255, 255, 255, 0.3) transparent;
}

.images-grid::-webkit-scrollbar {
  width: 6px;
}

.images-grid::-webkit-scrollbar-track {
  background: transparent;
}

.images-grid::-webkit-scrollbar-thumb {
  background: rgba(255, 255, 255, 0.3);
  border-radius: 3px;
}

.images-grid::-webkit-scrollbar-thumb:hover {
  background: rgba(255, 255, 255, 0.5);
}

/* 图片卡片 */
.image-card {
  background: rgba(255, 255, 255, 0.9);
  border-radius: 8px;
  overflow: hidden;
  cursor: pointer;
  transition: all 0.3s ease;
  border: 2px solid transparent;
  box-shadow: 0 2px 8px rgba(0, 0, 0, 0.1);
}

.image-card:hover {
  transform: translateY(-2px);
  box-shadow: 0 8px 25px rgba(0, 0, 0, 0.15);
  border-color: rgba(102, 126, 234, 0.3);
}

.image-card.active {
  border-color: #667eea;
  box-shadow: 0 8px 25px rgba(102, 126, 234, 0.3);
}

/* 图片预览 */
.image-preview {
  position: relative;
  width: 100%;
  height: 80px;
  overflow: hidden;
}

.image-preview img {
  width: 100%;
  height: 100%;
  object-fit: cover;
  transition: transform 0.3s ease;
}

.image-card:hover .image-preview img {
  transform: scale(1.05);
}

/* 压缩中覆盖层 */
.compressing-overlay {
  position: absolute;
  top: 0;
  left: 0;
  right: 0;
  bottom: 0;
  background: rgba(102, 126, 234, 0.8);
  display: flex;
  align-items: center;
  justify-content: center;
  color: white;
  font-size: 20px;
}

/* 错误覆盖层 */
.error-overlay {
  position: absolute;
  top: 0;
  left: 0;
  right: 0;
  bottom: 0;
  background: rgba(239, 68, 68, 0.8);
  display: flex;
  align-items: center;
  justify-content: center;
  color: white;
}

.error-text {
  font-size: 12px;
  font-weight: 600;
}

/* 图片信息 */
.image-info {
  padding: 8px;
  background: white;
}

.image-name {
  font-size: 11px;
  font-weight: 600;
  color: #374151;
  margin-bottom: 4px;
  white-space: nowrap;
  overflow: hidden;
  text-overflow: ellipsis;
}

.image-stats {
  display: flex;
  flex-direction: column;
  gap: 2px;
  font-size: 10px;
  color: #6b7280;
  margin-bottom: 6px;
}

/* 图片质量控制 */
.image-quality-control {
  margin-top: 6px;
  padding-top: 6px;
  border-top: 1px solid rgba(0, 0, 0, 0.05);
}

.quality-label-small {
  font-size: 9px;
  color: #6b7280;
  font-weight: 500;
  text-transform: uppercase;
  letter-spacing: 0.5px;
  display: block;
  margin-bottom: 4px;
}

.image-quality-slider {
  --el-slider-height: 3px;
  --el-slider-button-size: 10px;
  --el-slider-main-bg-color: linear-gradient(135deg, #4f46e5, #7c3aed);
  --el-slider-runway-bg-color: rgba(0, 0, 0, 0.1);
}

.original-size {
  font-weight: 500;
}

.compressed-size {
  color: #059669;
  font-weight: 500;
}

.ratio {
  color: #16a34a;
  font-weight: 700;
  font-family: 'SF Mono', Monaco, 'Consolas', monospace;
}

/* 图片操作按钮 */
.image-actions {
  display: flex;
  gap: 4px;
  padding: 6px 8px;
  background: #f8fafc;
  border-top: 1px solid rgba(0, 0, 0, 0.05);
}

.action-btn-small {
  background: white;
  border: 1px solid rgba(0, 0, 0, 0.1);
  border-radius: 6px;
  padding: 4px 6px;
  cursor: pointer;
  transition: all 0.2s ease;
  display: flex;
  align-items: center;
  justify-content: center;
  font-size: 12px;
  flex: 1;
}

.action-btn-small:hover {
  transform: translateY(-1px);
  box-shadow: 0 2px 8px rgba(0, 0, 0, 0.15);
}

.download-single {
  color: #059669;
  border-color: rgba(5, 150, 105, 0.2);
}

.download-single:hover {
  background: #ecfdf5;
  border-color: rgba(5, 150, 105, 0.4);
}

.delete-single {
  color: #dc2626;
  border-color: rgba(220, 38, 38, 0.2);
}

.delete-single:hover {
  background: #fef2f2;
  border-color: rgba(220, 38, 38, 0.4);
}

/* 调试信息样式 */
.debug-info {
  color: white;
  padding: 20px;
  background: rgba(255, 0, 0, 0.3);
  margin: 10px;
  border-radius: 8px;
  font-family: monospace;
  font-size: 14px;
  line-height: 1.4;
}

.debug-info p {
  margin: 5px 0;
}

/* 单图预览 */
.single-image-preview {
  position: relative;
  width: 100%;
  height: 100%;
  display: flex;
  align-items: center;
  justify-content: center;
  background: rgba(0, 0, 0, 0.05);
}

.single-image {
  max-width: 100%;
  max-height: 100%;
  object-fit: contain;
}

/* 预览覆盖层 */
.preview-overlay {
  position: absolute;
  top: 0;
  left: 0;
  right: 0;
  bottom: 0;
  background: rgba(102, 126, 234, 0.9);
  display: flex;
  flex-direction: column;
  align-items: center;
  justify-content: center;
  color: white;
}

.preview-overlay.error {
  background: rgba(239, 68, 68, 0.9);
}

.overlay-text {
  font-size: 18px;
  font-weight: 600;
  margin-top: 10px;
}

.overlay-subtext {
  font-size: 14px;
  opacity: 0.9;
  margin-top: 5px;
  text-align: center;
  max-width: 300px;
}

/* 图片信息覆盖层 */
.image-overlay-info {
  position: absolute;
  bottom: 0;
  left: 0;
  right: 0;
  background: linear-gradient(transparent, rgba(0, 0, 0, 0.7));
  color: white;
  padding: 20px;
  backdrop-filter: blur(10px);
}

.image-title {
  font-size: 16px;
  font-weight: 600;
  margin-bottom: 8px;
  white-space: nowrap;
  overflow: hidden;
  text-overflow: ellipsis;
}

.image-details {
  display: flex;
  gap: 12px;
  font-size: 13px;
  opacity: 0.9;
  flex-wrap: wrap;
}

.image-details .savings {
  color: #4ade80;
  font-weight: 700;
  font-family: 'SF Mono', Monaco, 'Consolas', monospace;
}
</style><|MERGE_RESOLUTION|>--- conflicted
+++ resolved
@@ -53,23 +53,24 @@
   imageItems.value.reduce((sum, item) => sum + (item.compressedSize || 0), 0),
 )
 const totalCompressionRatio = computed(() => {
-  if (totalOriginalSize.value === 0) return 0
+  if (totalOriginalSize.value === 0)
+    return 0
   return (
-    ((totalOriginalSize.value - totalCompressedSize.value) /
-      totalOriginalSize.value) *
-    100
+    ((totalOriginalSize.value - totalCompressedSize.value)
+      / totalOriginalSize.value)
+    * 100
   )
 })
 const compressedCount = computed(
   () =>
     imageItems.value.filter(
-      (item) => item.compressedUrl && !item.compressionError,
+      item => item.compressedUrl && !item.compressionError,
     ).length,
 )
 const allCompressed = computed(
   () =>
-    imageItems.value.length > 0 &&
-    compressedCount.value === imageItems.value.length,
+    imageItems.value.length > 0
+    && compressedCount.value === imageItems.value.length,
 )
 
 // 注册事件监听器
@@ -109,9 +110,9 @@
   if (e.dataTransfer?.items) {
     // 检查是否包含图片文件或文件夹
     const hasImageOrFolder = Array.from(e.dataTransfer.items).some(
-      (item) =>
-        (item.kind === 'file' && item.type.startsWith('image/')) ||
-        (item.kind === 'file' && item.type === ''),
+      item =>
+        (item.kind === 'file' && item.type.startsWith('image/'))
+        || (item.kind === 'file' && item.type === ''),
     )
     if (hasImageOrFolder) {
       isDragOver.value = true
@@ -123,8 +124,8 @@
   e.preventDefault()
   // 只有当离开整个应用区域时才设置为false
   if (
-    !e.relatedTarget ||
-    !document.querySelector('.app-container')?.contains(e.relatedTarget as Node)
+    !e.relatedTarget
+    || !document.querySelector('.app-container')?.contains(e.relatedTarget as Node)
   ) {
     isDragOver.value = false
   }
@@ -153,7 +154,7 @@
       console.log(
         'extractFilesFromDataTransfer 结果:',
         files.length,
-        files.map((f) => f.name),
+        files.map(f => f.name),
       )
     }
 
@@ -164,7 +165,7 @@
       console.log(
         '传统 API 结果:',
         files.length,
-        files.map((f) => f.name),
+        files.map(f => f.name),
       )
     }
 
@@ -177,11 +178,11 @@
       return
     }
 
-    const imageFiles = files.filter((file) => supportType.includes(file.type))
+    const imageFiles = files.filter(file => supportType.includes(file.type))
     console.log(
       '过滤后的图片文件:',
       imageFiles.length,
-      imageFiles.map((f) => f.name),
+      imageFiles.map(f => f.name),
     )
 
     if (imageFiles.length === 0) {
@@ -199,13 +200,15 @@
       message: `Successfully loaded ${imageFiles.length} image(s)`,
       type: 'success',
     })
-  } catch (error) {
+  }
+  catch (error) {
     console.error('Error processing dropped files:', error)
     ElMessage({
       message: 'Error processing files. Please try again.',
       type: 'error',
     })
-  } finally {
+  }
+  finally {
     loading.value = false
   }
 }
@@ -234,19 +237,21 @@
             console.log(
               `Item ${i} processEntry 完成，文件数:`,
               itemFiles.length,
-              itemFiles.map((f) => f.name),
+              itemFiles.map(f => f.name),
             )
             return itemFiles
           }),
         )
-      } else {
+      }
+      else {
         // 回退到传统文件API - 当webkitGetAsEntry返回null时
         console.log(`Item ${i} 回退到 getAsFile`)
         const file = item.getAsFile()
         if (file) {
           console.log(`Item ${i} getAsFile 成功:`, file.name)
           promises.push(Promise.resolve([file]))
-        } else {
+        }
+        else {
           console.log(`Item ${i} getAsFile 失败`)
           promises.push(Promise.resolve([]))
         }
@@ -262,7 +267,7 @@
     'extractFilesFromDataTransfer 完成，总共',
     files.length,
     '个文件:',
-    files.map((f) => f.name),
+    files.map(f => f.name),
   )
   return files
 }
@@ -290,10 +295,12 @@
       console.log('成功获取文件:', file.name, file.size, file.type)
       files.push(file)
       console.log('当前文件数组长度:', files.length)
-    } catch (error) {
+    }
+    catch (error) {
       console.error('获取文件失败:', fileEntry.name, error)
     }
-  } else if (entry.isDirectory) {
+  }
+  else if (entry.isDirectory) {
     console.log('处理目录:', entry.name)
     const dirEntry = entry as FileSystemDirectoryEntry
     const reader = dirEntry.createReader()
@@ -317,7 +324,7 @@
     loading.value = true
 
     try {
-      const imageFiles = selectedFiles.filter((file) =>
+      const imageFiles = selectedFiles.filter(file =>
         supportType.includes(file.type),
       )
       await addNewImages(imageFiles)
@@ -326,7 +333,8 @@
         message: `Successfully loaded ${imageFiles.length} image(s)`,
         type: 'success',
       })
-    } finally {
+    }
+    finally {
       loading.value = false
     }
   }
@@ -334,7 +342,7 @@
 
 // 添加新图片到列表
 async function addNewImages(files: File[]) {
-  const newItems: ImageItem[] = files.map((file) => ({
+  const newItems: ImageItem[] = files.map(file => ({
     id: `${Date.now()}-${Math.random().toString(36).substr(2, 9)}`,
     file,
     originalUrl: URL.createObjectURL(file),
@@ -349,34 +357,22 @@
   await compressImages(newItems)
 }
 
-<<<<<<< HEAD
 // 压缩单个图片
 async function compressImage(item: ImageItem): Promise<void> {
-  if (item.isCompressing) return
-=======
-// 格式化文件大小，自动切换 MB/KB 单位
-function formatSize(size: number) {
-  if (size >= 1024 * 1024) {
-    return (size / 1024 / 1024).toFixed(2) + 'MB'
-  } else if (size >= 1024) {
-    return (size / 1024).toFixed(2) + 'KB'
-  } else {
-    return size + 'B'
-  }
-}
-
-async function compressImage() {
-  if (!file.value) return
-  const type = file.value.type
-  if (!supportType.includes(type)) {
-    deleteHandler()
-    return ElMessage({
-      message: `${type}格式还不支持`,
-      type: 'error',
-    })
-  }
->>>>>>> d0b4f496
-
+  if (item.isCompressing)
+    return
+  // 格式化文件大小，自动切换 MB/KB 单位
+  function formatSize(size: number) {
+    if (size >= 1024 * 1024) {
+      return `${(size / 1024 / 1024).toFixed(2)}MB`
+    }
+    else if (size >= 1024) {
+      return `${(size / 1024).toFixed(2)}KB`
+    }
+    else {
+      return `${size}B`
+    }
+  }
   item.isCompressing = true
   item.compressionError = undefined
 
@@ -385,26 +381,13 @@
       quality: item.quality / 100, // 使用图片自己的质量设置
       type: 'blob',
     })
-<<<<<<< HEAD
-=======
-  }
-  originSize.value = formatSize(file.value.size)
-  compressSize.value = formatSize(compressFile.size)
-  oldbase.value = URL.createObjectURL(file.value)
-  oldSrcList.value = [oldbase.value]
-  newbase.value = URL.createObjectURL(compressFile)
-  newSrcList.value = [newbase.value]
-
-  console.log('压缩完成:', {
-    originSize: originSize.value,
-    compressSize: compressSize.value,
-    oldbase: oldbase.value,
-    newbase: newbase.value,
-  })
->>>>>>> d0b4f496
 
     if (!compressedBlob) {
-      throw new Error('Compression failed - size too large')
+      ElMessage({
+        message: 'size is too large',
+        type: 'error',
+      })
+      return
     }
 
     if (item.compressedUrl) {
@@ -413,18 +396,20 @@
 
     item.compressedUrl = URL.createObjectURL(compressedBlob)
     item.compressedSize = compressedBlob.size
-    item.compressionRatio =
-      ((item.originalSize - compressedBlob.size) / item.originalSize) * 100
+    item.compressionRatio
+      = ((item.originalSize - compressedBlob.size) / item.originalSize) * 100
 
     // 为当前图片优化渲染性能
     nextTick(() => {
       optimizeImageRendering()
     })
-  } catch (error) {
+  }
+  catch (error) {
     console.error('Compression error:', error)
-    item.compressionError =
-      error instanceof Error ? error.message : 'Compression failed'
-  } finally {
+    item.compressionError
+      = error instanceof Error ? error.message : 'Compression failed'
+  }
+  finally {
     item.isCompressing = false
   }
 }
@@ -438,9 +423,10 @@
     const batchSize = 3
     for (let i = 0; i < items.length; i += batchSize) {
       const batch = items.slice(i, i + batchSize)
-      await Promise.all(batch.map((item) => compressImage(item)))
+      await Promise.all(batch.map(item => compressImage(item)))
     }
-  } finally {
+  }
+  finally {
     isCompressingAll.value = false
   }
 }
@@ -534,15 +520,16 @@
 
 // 下载单个图片
 async function downloadImage(item: ImageItem) {
-  if (!item.compressedUrl) return
+  if (!item.compressedUrl)
+    return
 
   try {
     const originalName = item.file.name
     const lastDotIndex = originalName.lastIndexOf('.')
-    const nameWithoutExt =
-      lastDotIndex > 0 ? originalName.substring(0, lastDotIndex) : originalName
-    const extension =
-      lastDotIndex > 0 ? originalName.substring(lastDotIndex) : ''
+    const nameWithoutExt
+      = lastDotIndex > 0 ? originalName.substring(0, lastDotIndex) : originalName
+    const extension
+      = lastDotIndex > 0 ? originalName.substring(lastDotIndex) : ''
     const compressedFileName = `${nameWithoutExt}_compressed${extension}`
 
     download(item.compressedUrl, compressedFileName)
@@ -552,7 +539,8 @@
       type: 'success',
       duration: 2000,
     })
-  } catch (error) {
+  }
+  catch (error) {
     ElMessage({
       message: 'Download failed. Please try again.',
       type: 'error',
@@ -562,10 +550,11 @@
 
 // 批量下载所有图片
 async function downloadAllImages() {
-  if (downloading.value) return
+  if (downloading.value)
+    return
 
   const downloadableItems = imageItems.value.filter(
-    (item) => item.compressedUrl && !item.compressionError,
+    item => item.compressedUrl && !item.compressionError,
   )
   if (downloadableItems.length === 0) {
     ElMessage({
@@ -579,12 +568,12 @@
 
   try {
     // 添加延迟显示加载状态
-    await new Promise((resolve) => setTimeout(resolve, 300))
+    await new Promise(resolve => setTimeout(resolve, 300))
 
     for (const item of downloadableItems) {
       await downloadImage(item)
       // 添加小延迟避免浏览器下载限制
-      await new Promise((resolve) => setTimeout(resolve, 100))
+      await new Promise(resolve => setTimeout(resolve, 100))
     }
 
     ElMessage({
@@ -606,19 +595,22 @@
       type: 'success',
       duration: 4000,
     })
-  } catch (error) {
+  }
+  catch (error) {
     ElMessage({
       message: 'Batch download failed. Please try again.',
       type: 'error',
     })
-  } finally {
+  }
+  finally {
     downloading.value = false
   }
 }
 
 // 格式化文件大小
 function formatFileSize(bytes: number): string {
-  if (bytes === 0) return '0 Bytes'
+  if (bytes === 0)
+    return '0 Bytes'
   const k = 1024
   const sizes = ['Bytes', 'KB', 'MB', 'GB']
   const i = Math.floor(Math.log(bytes) / Math.log(k))
@@ -639,7 +631,9 @@
         <el-icon class="drag-icon">
           <FolderOpened />
         </el-icon>
-        <div class="drag-text">Drop images or folders here</div>
+        <div class="drag-text">
+          Drop images or folders here
+        </div>
         <div class="drag-subtitle">
           Support multiple images and folder drag & drop
         </div>
@@ -704,11 +698,11 @@
       <div v-if="hasImages" class="floating-toolbar">
         <div class="toolbar-section files-section">
           <div class="files-info">
-            <div class="files-icon">📷</div>
+            <div class="files-icon">
+              📷
+            </div>
             <span class="files-count">{{ imageItems.length }} image(s)</span>
-            <span class="compressed-count"
-              >({{ compressedCount }} compressed)</span
-            >
+            <span class="compressed-count">({{ compressedCount }} compressed)</span>
           </div>
 
           <div class="action-buttons">
@@ -746,23 +740,10 @@
           class="toolbar-section stats-section"
         >
           <div class="stats-info">
-<<<<<<< HEAD
-            <span class="size-label"
-              >Total: {{ formatFileSize(totalOriginalSize) }} →
-              {{ formatFileSize(totalCompressedSize) }}</span
-            >
-=======
-            <div class="size-info">
-              <span class="size-label">Size</span>
-              <span class="stat-mini"
-                >{{ originSize }}→ {{ compressSize }}</span
-              >
-            </div>
->>>>>>> d0b4f496
+            <span class="size-label">Total: {{ formatFileSize(totalOriginalSize) }} →
+              {{ formatFileSize(totalCompressedSize) }}</span>
             <div class="savings-badge">
-              <span class="saved-mini"
-                >-{{ totalCompressionRatio.toFixed(1) }}%</span
-              >
+              <span class="saved-mini">-{{ totalCompressionRatio.toFixed(1) }}%</span>
             </div>
           </div>
         </div>
@@ -814,7 +795,7 @@
                 style="object-fit: contain"
                 :src="item.originalUrl"
                 :alt="item.file.name"
-              />
+              >
               <div v-if="item.isCompressing" class="compressing-overlay">
                 <el-icon class="is-loading">
                   <Loading />
@@ -841,9 +822,7 @@
               </div>
               <!-- 独立的质量控制 -->
               <div class="image-quality-control">
-                <span class="quality-label-small"
-                  >Quality: {{ item.quality }}%</span
-                >
+                <span class="quality-label-small">Quality: {{ item.quality }}%</span>
                 <el-slider
                   v-model="item.quality"
                   :max="100"
@@ -967,18 +946,22 @@
                 :src="currentImage.originalUrl"
                 :alt="currentImage.file.name"
                 class="single-image"
-              />
+              >
               <div v-if="currentImage.isCompressing" class="preview-overlay">
                 <el-icon class="is-loading" size="30px">
                   <Loading />
                 </el-icon>
-                <div class="overlay-text">Compressing...</div>
+                <div class="overlay-text">
+                  Compressing...
+                </div>
               </div>
               <div
                 v-if="currentImage.compressionError"
                 class="preview-overlay error"
               >
-                <div class="overlay-text">Compression Error</div>
+                <div class="overlay-text">
+                  Compression Error
+                </div>
                 <div class="overlay-subtext">
                   {{ currentImage.compressionError }}
                 </div>
@@ -991,9 +974,7 @@
                 {{ currentImage.file.name }}
               </div>
               <div class="image-details">
-                <span
-                  >{{ currentImageIndex + 1 }} / {{ imageItems.length }}</span
-                >
+                <span>{{ currentImageIndex + 1 }} / {{ imageItems.length }}</span>
                 <span>Quality: {{ currentImage.quality }}%</span>
                 <span>{{ formatFileSize(currentImage.originalSize) }}</span>
                 <span v-if="currentImage.compressedSize">
@@ -1016,7 +997,7 @@
       accept="image/*"
       multiple
       hidden
-    />
+    >
   </div>
 </template>
 
